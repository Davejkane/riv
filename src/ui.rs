--- conflicted
+++ resolved
@@ -6,12 +6,8 @@
 use sdl2::mouse::MouseButton;
 
 /// Action represents the possible actions that could result from an event
-<<<<<<< HEAD
+#[derive(Clone)]
 pub enum Action<'a> {
-=======
-#[derive(Clone)]
-pub enum Action {
->>>>>>> f143ac11
     /// Quit indicates the app should quit in response to this event
     Quit,
     /// Toggle Fullscreen State
@@ -64,7 +60,7 @@
 }
 
 /// State tracks events that will change the behaviour of future events. Such as key modifiers.
-pub struct State {
+pub struct State<'a> {
     /// left_shift tracks whether or not the left shift key is pressed.
     pub left_shift: bool,
     /// right_shift tracks whether or not the right shift key is pressed.
@@ -77,17 +73,15 @@
     pub actual_size: bool,
     /// Tracks fullscreen state of app.
     pub fullscreen: bool,
-<<<<<<< HEAD
     /// current mode of the application, changes how input is interpreted
     pub mode: Mode,
-=======
     /// last_action records the last action performed. Used for repeating that action
-    pub last_action: Action,
-}
-
-impl State {
+    pub last_action: Action<'a>,
+}
+
+impl<'a> State<'a> {
     /// update_last_action takes an action, sets the last_action to said action, and returns the Action
-    fn process_action(&mut self, a: Action) -> Action {
+    fn process_action(&mut self, a: Action<'a>) -> Action<'a> {
         match a {
             Action::Quit | Action::ReRender => a,
             _ => {
@@ -96,11 +90,10 @@
             }
         }
     }
->>>>>>> f143ac11
 }
 
 /// event_action returns which action should be performed in response to this event
-pub fn process_normal_mode<'a>(state: &mut State, event: &Event) -> Action<'a> {
+pub fn process_normal_mode<'a>(state: &mut State<'a>, event: &Event) -> Action<'a> {
     // Bring variants in function namespace for reduced typing.
     use sdl2::event::WindowEvent::*;
     use sdl2::keyboard::Keycode::*;
@@ -133,13 +126,12 @@
                 state.render_infobar = !state.render_infobar;
                 state.process_action(Action::ReRender)
             }
-
-<<<<<<< HEAD
             W | PageUp => Action::SkipForward,
             B | PageDown => Action::SkipBack,
             Z => Action::ToggleFit,
             Home => Action::First,
             End => Action::Last,
+            Period => state.last_action.clone(),
             Semicolon => {
                 if state.left_shift || state.right_shift {
                     Action::SwitchCommandMode
@@ -148,14 +140,6 @@
                     Action::Noop
                 }
             }
-=======
-            W | PageUp => state.process_action(Action::SkipForward),
-            B | PageDown => state.process_action(Action::SkipBack),
-            Z => state.process_action(Action::ToggleFit),
-            Period => state.last_action.clone(),
-            Home => state.process_action(Action::First),
-            End => state.process_action(Action::Last),
->>>>>>> f143ac11
             LShift => {
                 state.left_shift = true;
                 Action::Noop

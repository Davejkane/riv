//! File that contains Command mode functionality, command mode is a mode that allows verbose input
//! from the user to perform tasks or edit stored data in the application during runtime
use super::Program;
use crate::sort::SortOrder;
use crate::ui::{process_command_mode, Action, HelpRender, Mode};
use regex::Regex;
use shellexpand::full;
use std::path::PathBuf;
use std::str::FromStr;
use std::time::{Duration, Instant};

/// Available commands in Command mode
///
/// Note: in documentation for commands leading `:` is prepended and should not be included
enum Commands {
    /// `:sort`
    ///
    /// No argument: performs the selected sort on images.
    /// One argument: argument is the new sorting order to perform, subsequent calls to sort performs newly
    /// selected sort.
    ///
    /// Regardless of arguments, if the current image prior to sort is in the post sorted images
    /// move to its index
    Sort,
    /// `:ng` or `:newglob`
    ///
    /// Requires only one addition parameter, the new current_dir.
    /// If the current image exists prior to changing globs exists in the new glob move to that index.
    /// If the new path has no images do nothing.
    NewGlob,
    /// `:?` or `:help`
    ///
    /// Switches to normal mode and displays help info
    Help,
    /// `:q` or `:quit`
    ///
    /// Terminates the application
    Quit,
    /// `:r` or `:reverse`
    ///
    /// reverses current images, moving to index of current image prior to reverse
    Reverse,
    /// `:df` or `:destfolder`
    ///
    /// Requires one argument, the new path for the destination folder (where to save images)
    DestFolder,
    /// `:m` or `:max`
    ///
    /// Sets the maximum number of images to display at any given time
    MaximumImages,
}

impl FromStr for Commands {
    type Err = String;

    /// All commands must implement FromStr
    fn from_str(s: &str) -> Result<Commands, String> {
        match s {
            "sort" => Ok(Commands::Sort),
            "ng" | "newglob" => Ok(Commands::NewGlob),
            "?" | "help" => Ok(Commands::Help),
            "q" | "quit" => Ok(Commands::Quit),
            "r" | "reverse" => Ok(Commands::Reverse),
            "df" | "destfolder" => Ok(Commands::DestFolder),
            "m" | "max" => Ok(Commands::MaximumImages),
            _ => Err(format!(
                "No such command \"{}\", type :? for command help",
                s
            )),
        }
    }
}

/// Globs the passed path, returning an error if no images are in that path, glob::glob fails, or
/// path is unexpected
fn glob_path(path: &PathBuf) -> Result<Vec<PathBuf>, String> {
    use crate::cli::push_image_path;

    let mut new_images: Vec<PathBuf> = Vec::new();
    let path_matches = glob::glob(&path.to_string_lossy()).map_err(|e| e.to_string())?;
    for path in path_matches {
        match path {
            Ok(p) => {
                push_image_path(&mut new_images, p);
            }
            Err(e) => {
                let err_msg = format!("Unexpected path {}", e);
                return Err(err_msg);
            }
        }
    }
    if new_images.is_empty() {
        let err_msg = format!("Path \"{}\" had no images", path.display());
        return Err(err_msg);
    }
    Ok(new_images)
}

/// Separate user input into the main command and its respected arguments
fn parse_user_input(input: String) -> Result<(Commands, String), String> {
    // find where to split
    let command_terminating_index = {
        if let Some(space_index) = input.find(' ') {
            space_index
        } else {
            input.len()
        }
    };
    let command_str = &input[0..command_terminating_index];
    let command = Commands::from_str(command_str)?;
    let arguments = {
        if input.len() > command_terminating_index {
            input[command_terminating_index + 1..].to_owned()
        } else {
            String::new()
        }
    };
    Ok((command, arguments))
}

impl<'a> Program<'a> {
    /// User input is taken in and displayed on infobar, cmd is either '/' or ':'
    /// Returning empty string signifies switching modes back to normal mode
    fn get_command(&mut self, cmd: &str) -> Result<String, String> {
        let mut input = String::new();
        let mut events = self.screen.sdl_context.event_pump()?;
        'command_loop: loop {
            for event in events.poll_iter() {
                let action = process_command_mode(&event);
                match action {
                    Action::Backspace => {
                        if input.is_empty() {
                            break 'command_loop;
                        }
                        input.pop();
                        self.ui_state.mode = Mode::Command(input.clone());
                        self.render_screen(false)?;
                    }
                    Action::KeyboardInput(text) => {
                        input.push_str(text);
                        // Fixes additional ':' in command mode start
                        if input.starts_with(cmd) {
                            input = input[1..].to_string();
                        }
                        self.ui_state.mode = Mode::Command(input.clone());
                        self.render_screen(false)?;
                    }
                    Action::SwitchNormalMode => break 'command_loop,
                    _ => continue,
                }
            }
            std::thread::sleep(Duration::from_millis(1000 / 60));
        }
        Ok(input)
    }

    /// Takes a path to a directory or glob and adds these images to self.paths.images
    fn newglob(&mut self, path_to_newglob: &str) {
        let path = match crate::path_to_glob(&self.paths.base_dir, path_to_newglob) {
            Ok(path) => path,
            Err(e) => {
                self.ui_state.mode = Mode::Error(e.to_string());
                return;
            }
        };
        let msg = path_to_newglob.to_owned();
        let new_images = match glob_path(&path) {
            Ok(new_images) => new_images,
            Err(e) => {
                self.ui_state.mode = Mode::Error(e.to_string());
                return;
            }
        };
        let target = match self.paths.current_image_path() {
            Some(path) => {
                // Clone the path because the whole image set is going to be swapped out
                Some(path.clone())
            }
            // Anything else, we are dealing with no images
            None => None,
        };

        self.paths.reload_images(new_images);

        // Set current directory to new one
<<<<<<< HEAD
        let new_base_dir = find_new_base_dir(&path_to_newglob.replace("\\ ", " "));
        if let Some(base_dir) = new_base_dir {
            self.paths.base_dir = base_dir;
=======
        let new_base_dir = crate::new_base_dir(&path);
        if let Ok(base_dir) = new_base_dir {
            self.paths.base_dir = base_dir
>>>>>>> 6247de6e
        }
        self.sorter.sort(self.paths.images_as_mut_slice());
        if let Some(target_path) = target {
            if let Some(new_index) = self
                .paths
                .images()
                .iter()
                .position(|path| path == &target_path)
            {
                if let Some(max_i) = self.paths.max_viewable_index() {
                    if new_index > max_i {
                        self.paths.set_index(0);
                    } else {
                        self.paths.set_index(new_index);
                    }
                }
            }
        }

        self.ui_state.mode = Mode::Success(format!(
            "found {} images in {}",
            self.paths.images().len(),
            msg
        ));
        self.ui_state.rerender_time = Some(Instant::now());
    }

    /// Providing no additional arguments just sorts the current images with the already set sorting
    /// method
    ///
    /// Additional argument changes the sorting method and sorts the images
    fn sort(&mut self, arguments: String) {
        if arguments.is_empty() {
            self.sorter.sort(self.paths.images_as_mut_slice());
            return;
        }
        // get a SortOrder from the provided argument
        let new_sort_order = match SortOrder::from_str(&arguments) {
            Ok(order) => order,
            Err(e) => {
                self.ui_state.mode =
                    Mode::Command(format!("Invalid value \"{}\". {}", arguments, e));
                return;
            }
        };
        self.sorter.set_order(new_sort_order);

        self.sorter.sort(self.paths.images_as_mut_slice());

        // the path to find in order to maintain that it is the current image
        let (target_path, max_index) = match (
            self.paths.current_image_path(),
            self.paths.max_viewable_index(),
        ) {
            (Some(path), Some(index)) => (path, index),
            // Anything else, we are dealing with no images
            (_, _) => return,
        };

        // We know there is at least 1 image present
        let new_index = self
            .paths
            .images()
            .iter()
            .position(|path| path == target_path)
            // Safe to unwrap as we just got the target path above
            .unwrap();

        if new_index <= max_index {
            self.paths.set_index(new_index);
        } else {
            self.paths.set_index(0);
        }
    }

    /// sets the new maximum_viewable images
    fn maximum_viewable(&mut self, max: &str) {
        let new_actual_max = match max.parse::<usize>() {
            Ok(new_max) => new_max,
            Err(_e) => {
                self.ui_state.mode = Mode::Error(format!("\"{}\" is not a positive integer", max));
                return;
            }
        };
        self.paths.set_actual_maximum(new_actual_max);
    }

    /// Enters command mode that gets user input and runs a set of possible commands based on user input.
    /// After every command the user is set either into normal mode or the app terminates.
    ///
    /// List of commands provided in `Commands` enum
    ///
    /// Error is returned only in serious cases, for instance if the application fails to render_screen
    pub fn run_command_mode(&mut self) -> Result<(), String> {
        self.ui_state.render_infobar = true;
        self.render_screen(false)?;
        let input = self.get_command(":")?;
        // after evaluating a command always exit to normal mode by default
        self.ui_state.mode = Mode::Normal;
        // Empty input means switch back to normal mode
        if input.is_empty() {
            return Ok(());
        }
        let (command, arguments) = match parse_user_input(input) {
            Ok((command, arguments)) => (command, arguments),
            Err(e) => {
                self.ui_state.mode = Mode::Error(e.to_string());
                return Ok(());
            }
        };
        match command {
            Commands::NewGlob => {
                if arguments.is_empty() {
                    self.ui_state.mode =
                        Mode::Error(("Command \"newglob\" or \":ng\" requires a glob").to_string());
                    return Ok(());
                }
                self.newglob(&arguments);
            }
            Commands::Help => match self.ui_state.render_help {
                HelpRender::Command => self.ui_state.render_help = HelpRender::None,
                _ => self.ui_state.render_help = HelpRender::Command,
            },
            Commands::Quit => {
                self.ui_state.mode = Mode::Exit;
            }
            Commands::Reverse => {
                self.paths.reverse();
            }
            Commands::DestFolder => {
                if arguments.is_empty() {
                    self.ui_state.mode = Mode::Error(
                        "Command \":destfolder\" or \":d\" requires a path".to_string(),
                    );
                    return Ok(());
                }
                match full(&arguments) {
                    Ok(path) => {
                        let mut path = path.to_string();
                        if cfg!(unix) {
                            lazy_static! {
                                static ref REGEX_REMOVE_ESCAPED_CHARS: Regex =
                                    match Regex::new(r"\\(.)") {
                                        Ok(regex) => regex,
                                        Err(e) => panic!("Logic Error: {}", e),
                                    };
                            }
                            path = REGEX_REMOVE_ESCAPED_CHARS
                                .replace_all(&path, "$1")
                                .to_string();
                        }
                        let success_msg =
                            format!("destination folder successfully set to {}", path);
                        self.paths.dest_folder = PathBuf::from(path);
                        self.ui_state.mode = Mode::Success(success_msg);
                        self.ui_state.rerender_time = Some(Instant::now());
                    }
                    Err(e) => {
                        self.ui_state.mode =
                            Mode::Error(format!("\"{}\": {}", e.var_name, e.cause));
                        return Ok(());
                    }
                }
            }
            Commands::MaximumImages => {
                if arguments.is_empty() {
                    self.ui_state.mode = Mode::Error(
                        "Command \":max\" or \":m\" requires a new maximum number of files to display".to_string(),
                    );
                    return Ok(());
                }
                self.maximum_viewable(&arguments);
            }
            Commands::Sort => {
                self.sort(arguments);
            }
        }
        Ok(())
    }
}<|MERGE_RESOLUTION|>--- conflicted
+++ resolved
@@ -183,15 +183,9 @@
         self.paths.reload_images(new_images);
 
         // Set current directory to new one
-<<<<<<< HEAD
-        let new_base_dir = find_new_base_dir(&path_to_newglob.replace("\\ ", " "));
-        if let Some(base_dir) = new_base_dir {
-            self.paths.base_dir = base_dir;
-=======
         let new_base_dir = crate::new_base_dir(&path);
         if let Ok(base_dir) = new_base_dir {
             self.paths.base_dir = base_dir
->>>>>>> 6247de6e
         }
         self.sorter.sort(self.paths.images_as_mut_slice());
         if let Some(target_path) = target {

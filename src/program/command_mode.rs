//! File that contains Command mode functionality, command mode is a mode that allows verbose input
//! from the user to perform tasks or edit stored data in the application during runtime
use super::Program;
use crate::sort::SortOrder;
<<<<<<< HEAD
use crate::ui::{process_command_mode, Action, Mode};
use regex::Regex;
=======
use crate::ui::{process_command_mode, Action, HelpRender, Mode};
>>>>>>> 09b9d3b9
use shellexpand::full;
use std::path::PathBuf;
use std::str::FromStr;
use std::time::{Duration, Instant};

/// Available commands in Command mode
///
/// Note: in documentation for commands leading `:` is prepended and should not be included
enum Commands {
    /// `:sort`
    ///
    /// No argument: performs the selected sort on images.
    /// One argument: argument is the new sorting order to perform, subsequent calls to sort performs newly
    /// selected sort.
    ///
    /// Regardless of arguments, if the current image prior to sort is in the post sorted images
    /// move to its index
    Sort,
    /// `:ng` or `:newglob`
    ///
    /// Requires only one addition parameter, the new current_dir.
    /// If the current image exists prior to changing globs exists in the new glob move to that index.
    /// If the new path has no images do nothing.
    NewGlob,
    /// `:?` or `:help`
    ///
    /// Switches to normal mode and displays help info
    Help,
    /// `:q` or `:quit`
    ///
    /// Terminates the application
    Quit,
    /// `:r` or `:reverse`
    ///
    /// reverses current images, moving to index of current image prior to reverse
    Reverse,
    /// `:df` or `:destfolder`
    ///
    /// Requires one argument, the new path for the destination folder (where to save images)
    DestFolder,
    /// `:m` or `:max`
    ///
    /// Sets the maximum number of images to display at any given time
    MaximumImages,
}

impl FromStr for Commands {
    type Err = String;

    /// All commands must implement FromStr
    fn from_str(s: &str) -> Result<Commands, String> {
        match s {
            "sort" => Ok(Commands::Sort),
            "ng" | "newglob" => Ok(Commands::NewGlob),
            "?" | "help" => Ok(Commands::Help),
            "q" | "quit" => Ok(Commands::Quit),
            "r" | "reverse" => Ok(Commands::Reverse),
            "df" | "destfolder" => Ok(Commands::DestFolder),
            "m" | "max" => Ok(Commands::MaximumImages),
            _ => Err(format!(
                "No such command \"{}\", type :? for command help",
                s
            )),
        }
    }
}

/// Globs the passed path, returning an error if no images are in that path, glob::glob fails, or
/// path is unexpected
fn glob_path(path: &PathBuf) -> Result<Vec<PathBuf>, String> {
    use crate::cli::push_image_path;

    let mut new_images: Vec<PathBuf> = Vec::new();
    let path_matches = glob::glob(&path.to_string_lossy()).map_err(|e| e.to_string())?;
    for path in path_matches {
        match path {
            Ok(p) => {
                push_image_path(&mut new_images, p);
            }
            Err(e) => {
                let err_msg = format!("Unexpected path {}", e);
                return Err(err_msg);
            }
        }
    }
    if new_images.is_empty() {
        let err_msg = format!("Path \"{}\" had no images", path.display());
        return Err(err_msg);
    }
    Ok(new_images)
}

/// Separate user input into the main command and its respected arguments
fn parse_user_input(input: String) -> Result<(Commands, String), String> {
    // find where to split
    let command_terminating_index = {
        if let Some(space_index) = input.find(' ') {
            space_index
        } else {
            input.len()
        }
    };
    let command_str = &input[0..command_terminating_index];
    let command = Commands::from_str(command_str)?;
    let arguments = {
        if input.len() > command_terminating_index {
            input[command_terminating_index + 1..].to_owned()
        } else {
            String::new()
        }
    };
    Ok((command, arguments))
}

impl<'a> Program<'a> {
    /// User input is taken in and displayed on infobar, cmd is either '/' or ':'
    /// Returning empty string signifies switching modes back to normal mode
    fn get_command(&mut self, cmd: &str) -> Result<String, String> {
        let mut input = String::new();
        let mut events = self.screen.sdl_context.event_pump()?;
        'command_loop: loop {
            for event in events.poll_iter() {
                let action = process_command_mode(&event);
                match action {
                    Action::Backspace => {
                        if input.is_empty() {
                            break 'command_loop;
                        }
                        input.pop();
                        self.ui_state.mode = Mode::Command(input.clone());
                        self.render_screen(false)?;
                    }
                    Action::KeyboardInput(text) => {
                        input.push_str(text);
                        // Fixes additional ':' in command mode start
                        if input.starts_with(cmd) {
                            input = input[1..].to_string();
                        }
                        self.ui_state.mode = Mode::Command(input.clone());
                        self.render_screen(false)?;
                    }
                    Action::SwitchNormalMode => break 'command_loop,
                    _ => continue,
                }
            }
            std::thread::sleep(Duration::from_millis(1000 / 60));
        }
        Ok(input)
    }

    /// Takes a path to a directory or glob and adds these images to self.paths.images
    fn newglob(&mut self, path_to_newglob: &str) {
<<<<<<< HEAD
        let path = match crate::path_to_glob(&self.paths.base_dir, path_to_newglob) {
            Ok(path) => path,
            Err(e) => {
                self.ui_state.mode = Mode::Error(e.to_string());
                return;
            }
        };
        let new_images = match glob_path(&path) {
=======
        let msg = path_to_newglob.to_owned();
        let new_images = match glob_path(path_to_newglob) {
>>>>>>> 09b9d3b9
            Ok(new_images) => new_images,
            Err(e) => {
                self.ui_state.mode = Mode::Error(e.to_string());
                return;
            }
        };
        let target = if !self.paths.images.is_empty() {
            Some(self.paths.images[self.paths.index].to_owned())
        } else {
            None
        };
        self.paths.images = new_images;
        // Set current directory to new one
        let new_base_dir = crate::new_base_dir(&path);
        if let Ok(base_dir) = new_base_dir {
            self.paths.base_dir = base_dir
        }
        self.sorter.sort(&mut self.paths.images);

        if let Some(target_path) = target {
            // find location of current image, if it exists in self.paths.images
            match self
                .paths
                .images
                .iter()
                .position(|path| path == &target_path)
            {
                Some(new_index) => self.paths.index = new_index,
                None => {
                    self.paths.index = 0;
                }
            }
        }
        self.paths.max_viewable = if self.paths.actual_max_viewable > 0
            && self.paths.actual_max_viewable <= self.paths.images.len()
        {
            self.paths.actual_max_viewable
        } else {
            self.paths.images.len()
        };
        self.ui_state.mode = Mode::Success(format!(
            "found {} images in {}",
            self.paths.images.len(),
            msg
        ));
        self.ui_state.rerender_time = Some(Instant::now());
    }

    /// Providing no additional arguments just sorts the current images with the already set sorting
    /// method
    ///
    /// Additional argument changes the sorting method and sorts the images
    fn sort(&mut self, arguments: String) {
        if arguments.is_empty() {
            self.sorter.sort(&mut self.paths.images);
            return;
        }
        // get a SortOrder from the provided argument
        let new_sort_order = match SortOrder::from_str(&arguments) {
            Ok(order) => order,
            Err(e) => {
                self.ui_state.mode =
                    Mode::Command(format!("Invalid value \"{}\". {}", arguments, e));
                return;
            }
        };
        self.sorter.set_order(new_sort_order);
        // the path to find in order to maintain that it is the current image
        let target = if !self.paths.images.is_empty() {
            Some(self.paths.images[self.paths.index].to_owned())
        } else {
            None
        };
        self.sorter.sort(&mut self.paths.images);
        if let Some(target_path) = target {
            // find location of current image, if it exists in self.paths.images
            match self
                .paths
                .images
                .iter()
                .position(|path| path == &target_path)
            {
                Some(new_index) => {
                    if new_index <= (self.paths.max_viewable - 1) {
                        self.paths.index = new_index;
                    } else {
                        self.paths.index = 0;
                    }
                }
                None => {
                    self.paths.index = 0;
                }
            }
        }
    }

    /// sets the new maximum_viewable images
    fn maximum_viewable(&mut self, max: &str) {
        self.paths.actual_max_viewable = match max.parse::<usize>() {
            Ok(new_max) => new_max,
            Err(_e) => {
                self.ui_state.mode = Mode::Error(format!("\"{}\" is not a positive integer", max));
                return;
            }
        };
        if self.paths.actual_max_viewable > self.paths.images.len()
            || self.paths.actual_max_viewable == 0
        {
            self.paths.max_viewable = self.paths.images.len();
        } else {
            self.paths.max_viewable = self.paths.actual_max_viewable;
        }
        if self.paths.max_viewable <= self.paths.index {
            self.paths.index = self.paths.max_viewable - 1;
        }
    }

    /// Enters command mode that gets user input and runs a set of possible commands based on user input.
    /// After every command the user is set either into normal mode or the app terminates.
    ///
    /// List of commands provided in `Commands` enum
    ///
    /// Error is returned only in serious cases, for instance if the application fails to render_screen
    pub fn run_command_mode(&mut self) -> Result<(), String> {
        self.ui_state.render_infobar = true;
        self.render_screen(false)?;
        let input = self.get_command(":")?;
        // after evaluating a command always exit to normal mode by default
        self.ui_state.mode = Mode::Normal;
        // Empty input means switch back to normal mode
        if input.is_empty() {
            return Ok(());
        }
        let (command, arguments) = match parse_user_input(input) {
            Ok((command, arguments)) => (command, arguments),
            Err(e) => {
                self.ui_state.mode = Mode::Error(e.to_string());
                return Ok(());
            }
        };
        match command {
            Commands::NewGlob => {
                if arguments.is_empty() {
                    self.ui_state.mode =
                        Mode::Error(("Command \"newglob\" or \":ng\" requires a glob").to_string());
                    return Ok(());
                }
                self.newglob(&arguments);
            }
            Commands::Help => match self.ui_state.render_help {
                HelpRender::Command => self.ui_state.render_help = HelpRender::None,
                _ => self.ui_state.render_help = HelpRender::Command,
            },
            Commands::Quit => {
                self.ui_state.mode = Mode::Exit;
            }
            Commands::Reverse => {
                self.paths.images.reverse();
                self.paths.index = self.paths.max_viewable - self.paths.index - 1;
            }
            Commands::DestFolder => {
                if arguments.is_empty() {
                    self.ui_state.mode = Mode::Error(
                        "Command \":destfolder\" or \":d\" requires a path".to_string(),
                    );
                    return Ok(());
                }
                match full(&arguments) {
                    Ok(path) => {
<<<<<<< HEAD
                        let mut path = path.to_string();
                        if cfg!(unix) {
                            lazy_static! {
                                static ref REGEX_REMOVE_ESCAPED_CHARS: Regex =
                                    match Regex::new(r"\\(.)") {
                                        Ok(regex) => regex,
                                        Err(e) => panic!("Logic Error: {}", e),
                                    };
                            }
                            path = REGEX_REMOVE_ESCAPED_CHARS
                                .replace_all(&path, "$1")
                                .to_string();
                        }
                        self.paths.dest_folder = PathBuf::from(path);
=======
                        let p = PathBuf::from(path.to_string().replace("\\ ", " "));
                        let success_msg = format!(
                            "destination folder successfully set to {}",
                            &p.to_str().unwrap().to_string()
                        );
                        self.paths.dest_folder = p;
                        self.ui_state.mode = Mode::Success(success_msg);
                        self.ui_state.rerender_time = Some(Instant::now());
                        return Ok(());
>>>>>>> 09b9d3b9
                    }
                    Err(e) => {
                        self.ui_state.mode =
                            Mode::Error(format!("\"{}\": {}", e.var_name, e.cause));
                        return Ok(());
                    }
                }
            }
            Commands::MaximumImages => {
                if arguments.is_empty() {
                    self.ui_state.mode = Mode::Error(
                        "Command \":max\" or \":m\" requires a new maximum number of files to display".to_string(),
                    );
                    return Ok(());
                }
                self.maximum_viewable(&arguments);
            }
            Commands::Sort => {
                self.sort(arguments);
            }
        }
        Ok(())
    }
}<|MERGE_RESOLUTION|>--- conflicted
+++ resolved
@@ -2,12 +2,8 @@
 //! from the user to perform tasks or edit stored data in the application during runtime
 use super::Program;
 use crate::sort::SortOrder;
-<<<<<<< HEAD
-use crate::ui::{process_command_mode, Action, Mode};
+use crate::ui::{process_command_mode, Action, HelpRender, Mode};
 use regex::Regex;
-=======
-use crate::ui::{process_command_mode, Action, HelpRender, Mode};
->>>>>>> 09b9d3b9
 use shellexpand::full;
 use std::path::PathBuf;
 use std::str::FromStr;
@@ -160,7 +156,6 @@
 
     /// Takes a path to a directory or glob and adds these images to self.paths.images
     fn newglob(&mut self, path_to_newglob: &str) {
-<<<<<<< HEAD
         let path = match crate::path_to_glob(&self.paths.base_dir, path_to_newglob) {
             Ok(path) => path,
             Err(e) => {
@@ -168,11 +163,8 @@
                 return;
             }
         };
+        let msg = path_to_newglob.to_owned();
         let new_images = match glob_path(&path) {
-=======
-        let msg = path_to_newglob.to_owned();
-        let new_images = match glob_path(path_to_newglob) {
->>>>>>> 09b9d3b9
             Ok(new_images) => new_images,
             Err(e) => {
                 self.ui_state.mode = Mode::Error(e.to_string());
@@ -342,7 +334,6 @@
                 }
                 match full(&arguments) {
                     Ok(path) => {
-<<<<<<< HEAD
                         let mut path = path.to_string();
                         if cfg!(unix) {
                             lazy_static! {
@@ -356,18 +347,11 @@
                                 .replace_all(&path, "$1")
                                 .to_string();
                         }
+                        let success_msg =
+                            format!("destination folder successfully set to {}", path.display());
                         self.paths.dest_folder = PathBuf::from(path);
-=======
-                        let p = PathBuf::from(path.to_string().replace("\\ ", " "));
-                        let success_msg = format!(
-                            "destination folder successfully set to {}",
-                            &p.to_str().unwrap().to_string()
-                        );
-                        self.paths.dest_folder = p;
                         self.ui_state.mode = Mode::Success(success_msg);
                         self.ui_state.rerender_time = Some(Instant::now());
-                        return Ok(());
->>>>>>> 09b9d3b9
                     }
                     Err(e) => {
                         self.ui_state.mode =

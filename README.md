--- conflicted
+++ resolved
@@ -48,12 +48,8 @@
 | g/G        | Home/End                   | First/Last Image (55G jumps to the 55th image)      |
 | m          |                            | Move image to destination folder (default ./keep)   |
 | c          |                            | Copy image to destination folder (default ./keep)   |
-<<<<<<< HEAD
 | d          | Delete                     | Move image to OS specific trash location            |
-| D          | Shift + Delete             | Delete image from it's location                     |
-=======
-| d          | Delete                     | Delete image from its location                      |
->>>>>>> bc68dbd6
+| D          | Shift + Delete             | Delete image from its location                      |
 | t          |                            | Toggle information bar                              |
 | f          | F11                        | Toggle fullscreen mode                              |
 | ?          |                            | Toggle help box                                     |

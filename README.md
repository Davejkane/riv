# **Riv** the **R**ust **I**mage **V**iewer

Why riv? This project was born out of a frustration with image viewers on Mac. 
Generally the options are:-

* iPhoto - Way too heavy for just viewing images
* Preview - Clunky and really only good for viewing one image at a time
* Others that require a GUI folder browser

Riv on the other hand runs from the command line, and accepts a glob in quotes. For example:-

```$ riv "**/*.jpg"```

## Manual

Start riv with 

```$ riv```. 

As an optional second parameter you can add a glob in quotes.

```$ riv "**/*.png"```

Without any second parameter, riv will look for all images in the current directory.

Set a destination folder for moving files with the `f` flag. The folder will be created if it doesn't exist.

```$ riv -f ~/saved_images```

### Controls


| Key | Action |
|---|---|
| Esc OR q | Quit           |
| Left Arrow OR k | Previous Image |
| Right Arrow OR j | Next Image |
| Home OR g | First Image |
| End OR G | Last Image  |
| m | Move image to destination folder (default is ./keep)   |

## Getting Started

These instructions will get you a copy of the project up and running on your local machine for development and testing purposes.

### Prerequisites

You will need to install Rust and the SDL2 libraries to work with this project.

### Installing

Go [here](https://www.rust-lang.org/) for instructions on installing rust.
Go [here](https://github.com/Rust-SDL2/rust-sdl2) for instructions on installing SDL2.

<<<<<<< HEAD
You will also need sdl2_image and sdl2_ttf

#### Mac

`brew install sdl sdl2_image sdl2_ttf`

#### Arch

`sudo pacman -S sdl2 sdl2_image sdl2_ttf`

#### Ubuntu

`sudo apt-get install libsdl2-dev libsdl2-image-dev libsdl2-ttf-dev`

#### Other distros

Hopefully you can figure it out from the above instructions. If you do, please make a PR for this README with the specific instructions.

After that you can build with:-
=======
After that you can build with:
>>>>>>> 658d044c

```cargo build```

## Contributing

I aim for this project to be a great place for people just starting with Rust and just starting with Open Source to get involved. I'm pretty green with Rust myself, so any code review, refactorings to idiomatic style, bug fixes and feature PRs are very much appreciated. I have purposely left some features unimplemented before open sourcing with the idea that someone can pick them up as a good first contribution. So please, join in. No developer is too green for this project.

Never made a pull request before? Check out this [5 minute video](https://www.youtube.com/watch?v=rgbCcBNZcdQ) which explains a simple process. Remember to make pull requests against the development branch.

Not sure what to work on? Check out our issues.

## Versioning

We use [SemVer](http://semver.org/) for versioning. For the versions available, see the [tags on this repository](https://github.com/davejkane/riv/tags).

## Authors

* **Dave Kane** - *Initial Implementation* - [Dave Kane](https://github.com/Davejkane)

See also the list of [contributors](https://github.com/davejkane/riv/contributors) who participated in this project.

## License

This project is licensed under the MIT License - see the [LICENSE](LICENSE) file for details<|MERGE_RESOLUTION|>--- conflicted
+++ resolved
@@ -52,7 +52,6 @@
 Go [here](https://www.rust-lang.org/) for instructions on installing rust.
 Go [here](https://github.com/Rust-SDL2/rust-sdl2) for instructions on installing SDL2.
 
-<<<<<<< HEAD
 You will also need sdl2_image and sdl2_ttf
 
 #### Mac
@@ -71,10 +70,7 @@
 
 Hopefully you can figure it out from the above instructions. If you do, please make a PR for this README with the specific instructions.
 
-After that you can build with:-
-=======
 After that you can build with:
->>>>>>> 658d044c
 
 ```cargo build```
 

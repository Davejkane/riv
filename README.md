--- conflicted
+++ resolved
@@ -38,11 +38,8 @@
 | Home OR g | First Image |
 | End OR G | Last Image  |
 | m | Move image to destination folder (default is ./keep)   |
-<<<<<<< HEAD
 | c | Copy image to destination folder (default is ./keep) |
-=======
 | d | Delete image from it's location |
->>>>>>> 34ba3bfd
 
 ## Getting Started
 
